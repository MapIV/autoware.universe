// Copyright 2021 Tier IV, Inc.
//
// Licensed under the Apache License, Version 2.0 (the "License");
// you may not use this file except in compliance with the License.
// You may obtain a copy of the License at
//
//     http://www.apache.org/licenses/LICENSE-2.0
//
// Unless required by applicable law or agreed to in writing, software
// distributed under the License is distributed on an "AS IS" BASIS,
// WITHOUT WARRANTIES OR CONDITIONS OF ANY KIND, either express or implied.
// See the License for the specific language governing permissions and
// limitations under the License.

#include "behavior_path_planner/scene_module/pull_over/pull_over_module.hpp"

#include "behavior_path_planner/behavior_path_planner_node.hpp"
#include "behavior_path_planner/occupancy_grid_map/occupancy_grid_map.hpp"
#include "behavior_path_planner/parallel_parking_planner/parallel_parking_planner.hpp"
#include "behavior_path_planner/path_shifter/path_shifter.hpp"
#include "behavior_path_planner/path_utilities.hpp"
#include "behavior_path_planner/scene_module/avoidance/debug.hpp"
#include "behavior_path_planner/scene_module/pull_over/util.hpp"
#include "behavior_path_planner/utilities.hpp"

#include <lanelet2_extension/utility/message_conversion.hpp>
#include <lanelet2_extension/utility/utilities.hpp>
#include <rclcpp/rclcpp.hpp>
#include <tier4_autoware_utils/tier4_autoware_utils.hpp>

#include <algorithm>
#include <limits>
#include <memory>
#include <string>
#include <utility>
#include <vector>

using nav_msgs::msg::OccupancyGrid;
using tier4_autoware_utils::calcDistance2d;
using tier4_autoware_utils::calcOffsetPose;
using tier4_autoware_utils::calcSignedArcLength;
using tier4_autoware_utils::createDefaultMarker;
using tier4_autoware_utils::createMarkerColor;
using tier4_autoware_utils::createMarkerScale;
using tier4_autoware_utils::createPoint;
using tier4_autoware_utils::createQuaternionFromYaw;
using tier4_autoware_utils::findNearestIndex;
using tier4_autoware_utils::inverseTransformPose;
using tier4_autoware_utils::transformPose;

namespace behavior_path_planner
{
PullOverModule::PullOverModule(
  const std::string & name, rclcpp::Node & node, const PullOverParameters & parameters)
: SceneModuleInterface{name, node}, parameters_{parameters}
{
  approval_handler_.waitApproval();
  goal_pose_pub_ =
    node.create_publisher<PoseStamped>("/planning/scenario_planning/modified_goal", 1);
  parking_area_pub_ = node.create_publisher<MarkerArray>("~/pull_over/debug/parking_area", 1);
  // Only for arc paths
  Cl_pub_ = node.create_publisher<PoseStamped>("~/pull_over/debug/Cl", 1);
  Cr_pub_ = node.create_publisher<PoseStamped>("~/pull_over/debug/Cr", 1);
  start_pose_pub_ = node.create_publisher<PoseStamped>("~/pull_over/debug/start_pose", 1);
  path_pose_array_pub_ = node.create_publisher<PoseArray>("~/pull_over/debug/path_pose_array", 1);

  lane_departure_checker_ = std::make_unique<LaneDepartureChecker>();
  lane_departure_checker_->setVehicleInfo(
    vehicle_info_util::VehicleInfoUtil(node).getVehicleInfo());
  // Timer for searching goal and planing path.
  // const auto period_ns =
  //   std::chrono::duration_cast<std::chrono::nanoseconds>(std::chrono::duration<double>(1.0));
  // timer_ = rclcpp::create_timer(
  //   &node, node.get_clock(), period_ns, std::bind(&PullOverModule::onTimer, this));
  resetStatus();

  last_received_time_ = node.now();
}

void PullOverModule::resetStatus()
{
  status_.has_decided_path = false;
  status_.path_type = PathType::NONE;
  status_.is_safe = false;
  has_requested_approval_ = false;
}

// This function is needed for waiting for planner_data_
void PullOverModule::updateOccupancyGrid()
{
  occupancy_grid_map_.setMap(*(planner_data_->occupancy_grid));
}

BehaviorModuleOutput PullOverModule::run()
{
  current_state_ = BT::NodeStatus::RUNNING;
  updateOccupancyGrid();
  return plan();
}

void PullOverModule::onEntry()
{
  RCLCPP_DEBUG(getLogger(), "PULL_OVER onEntry");
  current_state_ = BT::NodeStatus::SUCCESS;

  // Initialize occupancy grid map
  OccupancyGridMapParam occupancy_grid_map_param;
  const double margin = parameters_.collision_check_margin;
  occupancy_grid_map_param.vehicle_shape.length =
    planner_data_->parameters.vehicle_length + 2 * margin;
  occupancy_grid_map_param.vehicle_shape.width =
    planner_data_->parameters.vehicle_width + 2 * margin;
  occupancy_grid_map_param.vehicle_shape.base2back =
    planner_data_->parameters.base_link2rear + margin;
  occupancy_grid_map_param.theta_size = parameters_.theta_size;
  occupancy_grid_map_param.obstacle_threshold = parameters_.obstacle_threshold;
  occupancy_grid_map_.setParam(occupancy_grid_map_param);

  // inititialize when receiving new route
  if (last_received_time_ != planner_data_->route_handler->getRouteHeader().stamp) {
    // Initialize parallel parking planner sratus
    parallel_parking_planner_.clear();
    parallel_parking_prameters_ = ParallelParkingParameters{
      parameters_.th_arrived_distance_m,
      parameters_.th_stopped_velocity_mps,
      parameters_.after_forward_parking_straight_distance,
      parameters_.after_backward_parking_straight_distance,
      parameters_.forward_parking_velocity,
      parameters_.backward_parking_velocity,
      parameters_.arc_path_interval,
      parameters_.min_acc};

    resetStatus();
  }
  last_received_time_ = planner_data_->route_handler->getRouteHeader().stamp;

  // Use refined goal as modified goal when disabling goal research
  if (!parameters_.enable_goal_research) {
    goal_candidates_.clear();
    GoalCandidate goal_candidate;
    goal_candidate.goal_pose = getRefinedGoal();
    goal_candidates_.push_back(goal_candidate);
  }

  approval_handler_.waitApproval();
}

void PullOverModule::onExit()
{
  RCLCPP_DEBUG(getLogger(), "PULL_OVER onExit");
  approval_handler_.clearWaitApproval();

  // A child node must never return IDLE
  // https://github.com/BehaviorTree/BehaviorTree.CPP/blob/master/include/behaviortree_cpp_v3/basic_types.h#L34
  current_state_ = BT::NodeStatus::SUCCESS;
}

bool PullOverModule::isExecutionRequested() const
{
  if (current_state_ == BT::NodeStatus::RUNNING) {
    return true;
  }

  lanelet::Lanelet closest_shoulder_lanelet;
  bool goal_is_in_shoulder_lane = false;
  const auto goal_pose = planner_data_->route_handler->getGoalPose();
  const auto current_lanes = util::getExtendedCurrentLanes(planner_data_);

  // check if goal_pose is in shoulder lane
  if (lanelet::utils::query::getClosestLanelet(
        planner_data_->route_handler->getShoulderLanelets(), goal_pose,
        &closest_shoulder_lanelet)) {
    // check if goal pose is in shoulder lane
    if (lanelet::utils::isInLanelet(goal_pose, closest_shoulder_lanelet, 0.1)) {
      const auto lane_yaw =
        lanelet::utils::getLaneletAngle(closest_shoulder_lanelet, goal_pose.position);
      const auto goal_yaw = tf2::getYaw(goal_pose.orientation);
      const auto angle_diff = tier4_autoware_utils::normalizeRadian(lane_yaw - goal_yaw);
      constexpr double th_angle = M_PI / 4;
      if (std::abs(angle_diff) < th_angle) {
        goal_is_in_shoulder_lane = true;
      }
    }
  }

  // check if self pose is NOT in shoulder lane
  bool self_is_in_shoulder_lane = false;
  const auto self_pose = planner_data_->self_pose->pose;
  if (lanelet::utils::query::getClosestLanelet(
        planner_data_->route_handler->getShoulderLanelets(), self_pose,
        &closest_shoulder_lanelet)) {
    self_is_in_shoulder_lane =
      lanelet::utils::isInLanelet(self_pose, closest_shoulder_lanelet, 0.1);
  }

  return goal_is_in_shoulder_lane && !self_is_in_shoulder_lane;
}

bool PullOverModule::isExecutionReady() const { return true; }

Pose PullOverModule::getRefinedGoal() const
{
  lanelet::ConstLanelet goal_lane;
  Pose goal_pose = planner_data_->route_handler->getGoalPose();

  lanelet::Lanelet closest_shoulder_lanelet;

  lanelet::utils::query::getClosestLanelet(
    planner_data_->route_handler->getShoulderLanelets(), planner_data_->self_pose->pose,
    &closest_shoulder_lanelet);

  Pose refined_goal_pose =
    lanelet::utils::getClosestCenterPose(closest_shoulder_lanelet, goal_pose.position);

  const double distance_to_left_bound = util::getDistanceToShoulderBoundary(
    planner_data_->route_handler->getShoulderLanelets(), refined_goal_pose);
  const double offset_from_center_line = distance_to_left_bound +
                                         planner_data_->parameters.vehicle_width / 2 +
                                         parameters_.margin_from_boundary;
  refined_goal_pose = calcOffsetPose(refined_goal_pose, 0, -offset_from_center_line, 0);

  return refined_goal_pose;
}

void PullOverModule::researchGoal()
{
  const auto common_param = occupancy_grid_map_.getParam();
  const Pose goal_pose = getRefinedGoal();
  double dx = -parameters_.backward_goal_search_length;

  // Avoid adding areas that are in conflict from the start.
  bool prev_is_collided = true;

  pull_over_areas_.clear();
  const Pose goal_pose_map_coords = global2local(occupancy_grid_map_.getMap(), goal_pose);
  Pose start_pose = calcOffsetPose(goal_pose, dx, 0, 0);
  // Serch non collision areas around the goal
  while (true) {
    bool is_last_search = (dx >= parameters_.forward_goal_search_length);
    Pose serach_pose = calcOffsetPose(goal_pose_map_coords, dx, 0, 0);
    bool is_collided = occupancy_grid_map_.detectCollision(
      pose2index(occupancy_grid_map_.getMap(), serach_pose, common_param.theta_size), false);
    // Add area when (1) chnage non-collision -> collison or (2) last serach without collision
    if ((!prev_is_collided && is_collided) || (!is_collided && is_last_search)) {
      Pose end_pose = calcOffsetPose(goal_pose, dx, 0, 0);
      if (!pull_over_areas_.empty()) {
        auto prev_area = pull_over_areas_.back();
        // If the current area overlaps the previous area, merge them.
        if (
          calcDistance2d(prev_area.end_pose, start_pose) <
          planner_data_->parameters.vehicle_length) {
          pull_over_areas_.pop_back();
          start_pose = prev_area.start_pose;
        }
      }
      pull_over_areas_.push_back(PullOverArea{start_pose, end_pose});
    }
    if (is_last_search) break;

    if ((prev_is_collided && !is_collided)) {
      start_pose = calcOffsetPose(goal_pose, dx, 0, 0);
    }
    prev_is_collided = is_collided;
    dx += 0.05;
  }

  // Find goals in pull over areas.
  goal_candidates_.clear();
  for (double dx = -parameters_.backward_goal_search_length;
       dx <= parameters_.forward_goal_search_length; dx += parameters_.goal_search_interval) {
    Pose search_pose = calcOffsetPose(goal_pose, dx, 0, 0);
    for (const auto area : pull_over_areas_) {
      const Pose start_to_search = inverseTransformPose(search_pose, area.start_pose);
      const Pose end_to_search = inverseTransformPose(search_pose, area.end_pose);
      if (
        start_to_search.position.x > parameters_.goal_to_obj_margin &&
        end_to_search.position.x < -parameters_.goal_to_obj_margin) {
        GoalCandidate goal_candidate;
        goal_candidate.goal_pose = search_pose;
        goal_candidate.distance_from_original_goal =
          std::abs(inverseTransformPose(search_pose, goal_pose).position.x);
        goal_candidates_.push_back(goal_candidate);
      }
    }
  }
  // Sort with distance from original goal
  std::sort(goal_candidates_.begin(), goal_candidates_.end());
}

BT::NodeStatus PullOverModule::updateState()
{
   // pull_out moudule will be run when setting new goal, so not need finishing pull_over module.
  // Finishing it causes wrong lane_following path generation.
  // if (hasFinishedPullOver()) {
  //   current_state_ = BT::NodeStatus::SUCCESS;
  //   return current_state_;
  // }

  return current_state_;
}

// void PullOverModule::onTimer()
// {
//   if (current_state_ != BT::NodeStatus::RUNNING) return;
// }

bool PullOverModule::planWithEfficientPath(
  const lanelet::ConstLanelets & current_lanes, const lanelet::ConstLanelets & lanes)
{
  // shift parking path
  for (const auto goal_candidate : goal_candidates_) {
    modified_goal_pose_ = goal_candidate.goal_pose;
    if (
      isLongEnough(current_lanes, modified_goal_pose_) && planShiftPath() &&
      !lane_departure_checker_->checkPathWillLeaveLane(
        lanes, shift_parking_path_.shifted_path.path)) {
      // shift parking path already confirm safe in it's own function.
      status_.path = shift_parking_path_.path;
      status_.path_type = PathType::SHIFT;
      status_.is_safe = true;
      return true;
    }
  }

  // forward arc path
  for (const auto goal_candidate : goal_candidates_) {
    modified_goal_pose_ = goal_candidate.goal_pose;
    parallel_parking_planner_.setParams(planner_data_, parallel_parking_prameters_);
    if (
      parallel_parking_planner_.plan(modified_goal_pose_, lanes, true) &&
      !occupancy_grid_map_.hasObstacleOnPath(parallel_parking_planner_.getArcPath(), false) &&
      !lane_departure_checker_->checkPathWillLeaveLane(
        lanes, parallel_parking_planner_.getArcPath())) {
      status_.path = parallel_parking_planner_.getCurrentPath();
      status_.path_type = PathType::ARC_FORWARD;
      status_.is_safe = true;
      return true;
    }
  }

  // backward arc path
  for (const auto goal_candidate : goal_candidates_) {
    modified_goal_pose_ = goal_candidate.goal_pose;
    parallel_parking_planner_.setParams(planner_data_, parallel_parking_prameters_);
    if (
      parallel_parking_planner_.plan(modified_goal_pose_, lanes, false) &&
      !occupancy_grid_map_.hasObstacleOnPath(parallel_parking_planner_.getArcPath(), false) &&
      !lane_departure_checker_->checkPathWillLeaveLane(
        lanes, parallel_parking_planner_.getArcPath())) {
      status_.path = parallel_parking_planner_.getCurrentPath();
      status_.path_type = PathType::ARC_BACKWARD;
      status_.is_safe = true;
      return true;
    }
  }

  return false;
}

bool PullOverModule::planWithCloseGoal(
  const lanelet::ConstLanelets & current_lanes, const lanelet::ConstLanelets & lanes)
{
  for (const auto goal_candidate : goal_candidates_) {
    if (status_.is_safe) break;
    modified_goal_pose_ = goal_candidate.goal_pose;
    if (
      isLongEnough(current_lanes, modified_goal_pose_) && planShiftPath() &&
      !lane_departure_checker_->checkPathWillLeaveLane(
        lanes, shift_parking_path_.shifted_path.path)) {
      // shift parking path already confirm safe in it's own function.
      status_.path = shift_parking_path_.path;
      status_.path_type = PathType::SHIFT;
      status_.is_safe = true;
      return true;
    } else {
      // Generate arc forward path then arc backward path.
      for (const auto is_forward : {true, false}) {
        parallel_parking_planner_.setParams(planner_data_, parallel_parking_prameters_);
        if (
          parallel_parking_planner_.plan(modified_goal_pose_, lanes, is_forward) &&
          !occupancy_grid_map_.hasObstacleOnPath(parallel_parking_planner_.getArcPath(), false) &&
          !lane_departure_checker_->checkPathWillLeaveLane(
            lanes, parallel_parking_planner_.getArcPath())) {
          status_.path = parallel_parking_planner_.getCurrentPath();
          status_.path_type = is_forward ? PathType::ARC_FORWARD : PathType::ARC_BACKWARD;
          status_.is_safe = true;
          return true;
        }
      }
    }
  }

  return false;
}

BehaviorModuleOutput PullOverModule::plan()
{
  const auto current_lanes = util::getExtendedCurrentLanes(planner_data_);
  const auto pull_over_lanes = getPullOverLanes(current_lanes);
  lanelet::ConstLanelets lanes;
  lanes.insert(lanes.end(), current_lanes.begin(), current_lanes.end());
  lanes.insert(lanes.end(), pull_over_lanes.begin(), pull_over_lanes.end());

  // Check if we have to deciede path
  if (status_.is_safe) {
    Pose parking_start_pose;
    if (status_.path_type == PathType::SHIFT) {
      parking_start_pose = shift_parking_path_.shift_point.start;
    } else if (
      status_.path_type == PathType::ARC_FORWARD || status_.path_type == PathType::ARC_BACKWARD) {
      parking_start_pose = parallel_parking_planner_.getStartPose().pose;
    }
    const auto dist_to_parking_start_pose = calcSignedArcLength(
      status_.path.points, planner_data_->self_pose->pose, parking_start_pose.position,
      std::numeric_limits<double>::max(), M_PI_2);

    if (*dist_to_parking_start_pose < parameters_.decide_path_distance) {
      status_.has_decided_path = true;
    }
  }

  // Use decided path
  if (status_.has_decided_path) {
    if (!has_requested_approval_) {
      approval_handler_.waitApproval();
      current_state_ = BT::NodeStatus::SUCCESS;
      has_requested_approval_ = true;
    } else if (approval_handler_.isApproved()) {
      approval_handler_.clearWaitApproval();
    }

    if (status_.path_type == PathType::ARC_FORWARD || status_.path_type == PathType::ARC_BACKWARD) {
      if (hasFinishedCurrentPath()) parallel_parking_planner_.incrementPathIndex();
      status_.path = parallel_parking_planner_.getCurrentPath();
    }
  }
  // Replan shift -> arc forward -> arc backward path with each goal candidate.
  else {
    // Research goal when enabling research and final path has not been decieded
    if (parameters_.enable_goal_research) researchGoal();

    status_.path_type = PathType::NONE;
    status_.is_safe = false;

    if (parameters_.search_priority == "efficient_path") {
      planWithEfficientPath(current_lanes, lanes);
    } else if (parameters_.search_priority == "close_goal") {
      planWithCloseGoal(current_lanes, lanes);
    } else {
      RCLCPP_ERROR(
        getLogger(), "search_priority shoudbe efficient_path or close_goal, but %s is given.",
        parameters_.search_priority.c_str());
    }

    // Decelerate before the minimum shift distance from the goal search area.
    const Pose goal_pose = getRefinedGoal();
    const auto arc_coordinates = lanelet::utils::getArcCoordinates(current_lanes, goal_pose);
    const Pose search_start_pose = calcOffsetPose(
      goal_pose, -parameters_.backward_goal_search_length, -arc_coordinates.distance, 0);
    status_.path = util::setDecelerationVelocity(
      *planner_data_->route_handler, status_.path, current_lanes, parameters_.pull_over_velocity,
      search_start_pose, -calcMinimumShiftPathDistance(), parameters_.deceleration_interval);
  }

  BehaviorModuleOutput output;
  output.path = status_.is_safe ? std::make_shared<PathWithLaneId>(status_.path)
                                : std::make_shared<PathWithLaneId>(getStopPath());

  publishDebugData();

  return output;
}

// No specific path for the cadidte. It's same to the one generated by plan().
PathWithLaneId PullOverModule::planCandidate() const { return PathWithLaneId{}; }

BehaviorModuleOutput PullOverModule::planWaitingApproval()
{
  updateOccupancyGrid();
  BehaviorModuleOutput out;
  out.path_candidate = std::make_shared<PathWithLaneId>(*(plan().path));
  out.path = has_requested_approval_ ? std::make_shared<PathWithLaneId>(getStopPath())
                                     : std::make_shared<PathWithLaneId>(getReferencePath());
  if (
    status_.is_safe &&
    (status_.path_type == PathType::ARC_FORWARD || status_.path_type == PathType::ARC_BACKWARD)) {
    out.path_candidate = std::make_shared<PathWithLaneId>(parallel_parking_planner_.getFullPath());
  }
  return out;
}

void PullOverModule::setParameters(const PullOverParameters & parameters)
{
  parameters_ = parameters;
}

bool PullOverModule::planShiftPath()
{
  // RCLCPP_ERROR(getLogger(), "(%s):", __func__);
  const auto & route_handler = planner_data_->route_handler;
  const auto common_parameters = planner_data_->parameters;

  const auto current_lanes = util::getExtendedCurrentLanes(planner_data_);

  lanelet::ConstLanelet target_shoulder_lane;

  if (route_handler->getPullOverTarget(
        route_handler->getShoulderLanelets(), &target_shoulder_lane)) {
    route_handler->setPullOverGoalPose(
      target_shoulder_lane, common_parameters.vehicle_width, parameters_.margin_from_boundary);
  } else {
    RCLCPP_ERROR(getLogger(), "failed to get shoulder lane!!!");
  }

  // Find pull_over path
  bool found_valid_path, found_safe_path;
  const auto pull_over_lanes = getPullOverLanes(current_lanes);
  std::tie(found_valid_path, found_safe_path) =
    getSafePath(pull_over_lanes, check_distance_, modified_goal_pose_, shift_parking_path_);

  // Generate drivable area
  {
    lanelet::ConstLanelets lanes;
    lanes.insert(lanes.end(), current_lanes.begin(), current_lanes.end());
    lanes.insert(lanes.end(), pull_over_lanes.begin(), pull_over_lanes.end());
<<<<<<< HEAD
    shift_parking_path_.path.drivable_area = util::generateDrivableArea(
      lanes, common_parameters.drivable_area_resolution, common_parameters.vehicle_length,
      planner_data_);
=======

    const double resolution = common_parameters.drivable_area_resolution;
    status_.pull_over_path.path.drivable_area = util::generateDrivableArea(
      lanes, resolution, common_parameters.vehicle_length, planner_data_);
>>>>>>> 36a77c92
  }
  shift_parking_path_.path.header = planner_data_->route_handler->getRouteHeader();
  return found_safe_path;
}

PathWithLaneId PullOverModule::getReferencePath() const
{
  const auto & route_handler = planner_data_->route_handler;

  const auto current_pose = planner_data_->self_pose->pose;
  // const auto goal_pose = planner_data_->route_handler->getGoalPose();
  const auto common_parameters = planner_data_->parameters;

  const Pose goal_pose = getRefinedGoal();
  const auto current_lanes = util::getExtendedCurrentLanes(planner_data_);
  if (current_lanes.empty()) {
    return PathWithLaneId{};
  }
  const auto arc_coordinates = lanelet::utils::getArcCoordinates(current_lanes, goal_pose);
  const Pose search_start_pose = calcOffsetPose(
    goal_pose, -parameters_.backward_goal_search_length, -arc_coordinates.distance, 0);

  Pose target_pose;
  if (!status_.is_safe) {
    target_pose = search_start_pose;
  } else if (status_.path_type == PathType::SHIFT) {
    target_pose = shift_parking_path_.shift_point.start;
  } else if (
    status_.path_type == PathType::ARC_FORWARD || status_.path_type == PathType::ARC_BACKWARD) {
    target_pose = parallel_parking_planner_.getStartPose().pose;
  } else {
    target_pose = search_start_pose;
  }
  // target_pose = search_start_pose;

  PathWithLaneId reference_path = util::getCenterLinePath(
    *route_handler, current_lanes, current_pose, common_parameters.backward_path_length,
    common_parameters.forward_path_length, common_parameters);
  reference_path.header = route_handler->getRouteHeader();

  reference_path = util::setDecelerationVelocity(
    *route_handler, reference_path, current_lanes, 0.0, target_pose, 0.0,
    parameters_.deceleration_interval);

  if (target_pose != search_start_pose) {
    reference_path = util::setDecelerationVelocity(
      *planner_data_->route_handler, reference_path, current_lanes, parameters_.pull_over_velocity,
      search_start_pose, -calcMinimumShiftPathDistance(), parameters_.deceleration_interval);
  }

  reference_path.drivable_area = util::generateDrivableArea(
    current_lanes, common_parameters.drivable_area_resolution, common_parameters.vehicle_length,
    planner_data_);

  return reference_path;
}

PathWithLaneId PullOverModule::getStopPath()
{
  PathWithLaneId reference_path;

  const auto & route_handler = planner_data_->route_handler;
  const auto current_pose = planner_data_->self_pose->pose;
  const auto common_parameters = planner_data_->parameters;
  const auto current_lanes = util::getExtendedCurrentLanes(planner_data_);

  const double current_vel = util::l2Norm(planner_data_->self_odometry->twist.twist.linear);
  const double current_to_stop_distance =
    std::pow(current_vel, 2) / std::abs(parameters_.min_acc) / 2;
  const auto arclength_current_pose =
    lanelet::utils::getArcCoordinates(current_lanes, current_pose).length;

  reference_path = util::getCenterLinePath(
    *route_handler, current_lanes, current_pose, common_parameters.backward_path_length,
    common_parameters.forward_path_length, common_parameters);

  for (auto & point : reference_path.points) {
    const auto arclength =
      lanelet::utils::getArcCoordinates(current_lanes, point.point.pose).length;
    const auto arclength_current_to_point = arclength - arclength_current_pose;
    if (0 < arclength_current_to_point) {
      point.point.longitudinal_velocity_mps = std::min(
        point.point.longitudinal_velocity_mps,
        static_cast<float>(std::max(
          0.0, current_vel * (current_to_stop_distance - arclength_current_to_point) /
                 current_to_stop_distance)));
    } else {
      point.point.longitudinal_velocity_mps =
        std::min(point.point.longitudinal_velocity_mps, static_cast<float>(current_vel));
    }
  }

  reference_path.drivable_area = util::generateDrivableArea(
    current_lanes, common_parameters.drivable_area_resolution, common_parameters.vehicle_length,
    planner_data_);

  return reference_path;
}

lanelet::ConstLanelets PullOverModule::getPullOverLanes(
  const lanelet::ConstLanelets & current_lanes) const
{
  lanelet::ConstLanelets pull_over_lanes;
  const auto & route_handler = planner_data_->route_handler;
  const auto current_pose = planner_data_->self_pose->pose;
  lanelet::ConstLanelet target_shoulder_lane;

  if (current_lanes.empty()) {
    return pull_over_lanes;
  }

  // Get shoulder lanes
  lanelet::ConstLanelet current_lane;
  lanelet::utils::query::getClosestLanelet(
    current_lanes, planner_data_->self_pose->pose, &current_lane);

  if (route_handler->getPullOverTarget(
        route_handler->getShoulderLanelets(), &target_shoulder_lane)) {
    pull_over_lanes = route_handler->getShoulderLaneletSequence(
      target_shoulder_lane, current_pose, pull_over_lane_length_, pull_over_lane_length_);

  } else {
    pull_over_lanes.clear();
  }

  return pull_over_lanes;
}

std::pair<bool, bool> PullOverModule::getSafePath(
  const lanelet::ConstLanelets & pull_over_lanes, const double check_distance, const Pose goal_pose,
  ShiftParkingPath & safe_path) const
{
  std::vector<ShiftParkingPath> valid_paths;

  const auto & route_handler = planner_data_->route_handler;
  const auto current_pose = planner_data_->self_pose->pose;
  const auto current_twist = planner_data_->self_odometry->twist.twist;
  const auto common_parameters = planner_data_->parameters;

  const auto current_lanes = util::getExtendedCurrentLanes(planner_data_);
  if (!isLongEnough(current_lanes, goal_pose)) {
    return std::make_pair(false, false);
  }
  if (!pull_over_lanes.empty()) {
    // find candidate paths
    const auto pull_over_paths = pull_over_utils::getShiftParkingPaths(
      *route_handler, current_lanes, pull_over_lanes, current_pose, goal_pose, current_twist,
      common_parameters, parameters_);

    // get lanes used for detection
    lanelet::ConstLanelets check_lanes;
    if (!pull_over_paths.empty()) {
      const auto & longest_path = pull_over_paths.front();
      // we want to see check_distance [m] behind vehicle so add lane changing length
      const double check_distance_with_path =
        check_distance + longest_path.preparation_length + longest_path.pull_over_length;
      check_lanes = route_handler->getCheckTargetLanesFromPath(
        longest_path.path, pull_over_lanes, check_distance_with_path);
    }

    // select valid path
    valid_paths = pull_over_utils::selectValidPaths(
<<<<<<< HEAD
      pull_over_paths, current_lanes, check_lanes, route_handler->getOverallGraph(), current_pose,
      route_handler->isInGoalRouteSection(current_lanes.back()), goal_pose);
=======
      pull_over_paths, current_lanes, check_lanes, *route_handler->getOverallGraphPtr(),
      current_pose, route_handler->isInGoalRouteSection(current_lanes.back()),
      route_handler->getGoalPose());
>>>>>>> 36a77c92

    if (valid_paths.empty()) {
      return std::make_pair(false, false);
    }
    // select safe path
    bool found_safe_path =
      pull_over_utils::selectSafePath(valid_paths, occupancy_grid_map_, safe_path);
    safe_path.is_safe = found_safe_path;
    return std::make_pair(true, found_safe_path);
  }
  return std::make_pair(false, false);
}

double PullOverModule::calcMinimumShiftPathDistance() const
{
  PathShifter path_shifter;
  const double maximum_jerk = parameters_.maximum_lateral_jerk;
  const double pull_over_velocity = parameters_.pull_over_velocity;
  const auto current_pose = planner_data_->self_pose->pose;
  const double distance_after_pull_over = parameters_.after_pull_over_straight_distance;
  const double distance_before_pull_over = parameters_.before_pull_over_straight_distance;
  const auto & route_handler = planner_data_->route_handler;

  double distance_to_left_bound =
    util::getDistanceToShoulderBoundary(route_handler->getShoulderLanelets(), current_pose);
  double offset_from_center_line = distance_to_left_bound +
                                   planner_data_->parameters.vehicle_width / 2 +
                                   parameters_.margin_from_boundary;

  // calculate minimum pull over distance at pull over velocity, maximum jerk and side offset
  const double pull_over_distance_min = path_shifter.calcLongitudinalDistFromJerk(
    abs(offset_from_center_line), maximum_jerk, pull_over_velocity);
  const double pull_over_total_distance_min =
    distance_after_pull_over + pull_over_distance_min + distance_before_pull_over;

  return pull_over_total_distance_min;
}

bool PullOverModule::isLongEnough(
  const lanelet::ConstLanelets & lanelets, const Pose goal_pose, const double buffer) const
{
  const auto current_pose = planner_data_->self_pose->pose;
  const double distance_to_goal =
    std::abs(util::getSignedDistance(current_pose, goal_pose, lanelets));

  return distance_to_goal > calcMinimumShiftPathDistance() + buffer;
}

bool PullOverModule::isStopped()
{
  odometry_buffer_.push_back(planner_data_->self_odometry);
  // Delete old data in buffer
  while (true) {
    const auto time_diff = rclcpp::Time(odometry_buffer_.back()->header.stamp) -
                           rclcpp::Time(odometry_buffer_.front()->header.stamp);
    if (time_diff.seconds() < parameters_.th_stopped_time_sec) {
      break;
    }
    odometry_buffer_.pop_front();
  }
  bool is_stopped = true;
  for (const auto odometry : odometry_buffer_) {
    const double ego_vel = util::l2Norm(odometry->twist.twist.linear);
    if (ego_vel > parameters_.th_stopped_velocity_mps) {
      is_stopped = false;
      break;
    }
  }
  return is_stopped;
}

bool PullOverModule::hasFinishedCurrentPath()
{
  const auto current_path_end = status_.path.points.back();
  const auto self_pose = planner_data_->self_pose->pose;
  const bool is_near_target = tier4_autoware_utils::calcDistance2d(current_path_end, self_pose) <
                              parameters_.th_arrived_distance_m;

  return is_near_target && isStopped();
}

bool PullOverModule::hasFinishedPullOver()
{
  // check ego car is close enough to goal pose
  const auto current_pose = planner_data_->self_pose->pose;
  const bool car_is_on_goal =
    calcDistance2d(current_pose, modified_goal_pose_) < parameters_.th_arrived_distance_m;

  return car_is_on_goal && isStopped();
}

// Not used.
std::pair<HazardLightsCommand, double> PullOverModule::getHazard(
  const lanelet::ConstLanelets & target_lanes, const Pose & current_pose, const Pose & goal_pose,
  const double & velocity, const double & hazard_on_threshold_dis,
  const double & hazard_on_threshold_vel, const double & base_link2front) const
{
  HazardLightsCommand hazard_signal;
  const double max_distance = std::numeric_limits<double>::max();

  double distance_to_target_pose;   // distance from current pose to target pose on target lanes
  double distance_to_target_point;  // distance from vehicle front to target point on target lanes.
  {
    const auto arc_position_target_pose =
      lanelet::utils::getArcCoordinates(target_lanes, goal_pose);
    const auto arc_position_current_pose =
      lanelet::utils::getArcCoordinates(target_lanes, current_pose);
    distance_to_target_pose = arc_position_target_pose.length - arc_position_current_pose.length;
    distance_to_target_point = distance_to_target_pose - base_link2front;
  }

  if (
    distance_to_target_pose < hazard_on_threshold_dis && abs(velocity) < hazard_on_threshold_vel) {
    hazard_signal.command = HazardLightsCommand::ENABLE;
    return std::make_pair(hazard_signal, distance_to_target_point);
  }

  return std::make_pair(hazard_signal, max_distance);
}

Marker PullOverModule::createParkingAreaMarker(
  const Pose start_pose, const Pose end_pose, const int32_t id)
{
  const auto color = status_.has_decided_path ? createMarkerColor(1.0, 1.0, 0.0, 0.999)   // yellow
                                              : createMarkerColor(0.0, 1.0, 0.0, 0.999);  // green
  Marker marker = createDefaultMarker(
    "map", planner_data_->route_handler->getRouteHeader().stamp, "collision_polygons", id,
    visualization_msgs::msg::Marker::LINE_STRIP, createMarkerScale(0.1, 0.0, 0.0), color);

  auto p_left_front = calcOffsetPose(
                        end_pose, planner_data_->parameters.base_link2front,
                        planner_data_->parameters.vehicle_width / 2, 0)
                        .position;
  marker.points.push_back(createPoint(p_left_front.x, p_left_front.y, p_left_front.z));

  auto p_right_front = calcOffsetPose(
                         end_pose, planner_data_->parameters.base_link2front,
                         -planner_data_->parameters.vehicle_width / 2, 0)
                         .position;
  marker.points.push_back(createPoint(p_right_front.x, p_right_front.y, p_right_front.z));

  auto p_right_back = calcOffsetPose(
                        start_pose, -planner_data_->parameters.base_link2rear,
                        -planner_data_->parameters.vehicle_width / 2, 0)
                        .position;
  marker.points.push_back(createPoint(p_right_back.x, p_right_back.y, p_right_back.z));

  auto p_left_back = calcOffsetPose(
                       start_pose, -planner_data_->parameters.base_link2rear,
                       planner_data_->parameters.vehicle_width / 2, 0)
                       .position;
  marker.points.push_back(createPoint(p_left_back.x, p_left_back.y, p_left_back.z));
  marker.points.push_back(createPoint(p_left_front.x, p_left_front.y, p_left_front.z));

  return marker;
}

void PullOverModule::publishDebugData()
{
  auto header = planner_data_->route_handler->getRouteHeader();
  // Publish the modified goal only when it's path is safe.
  PoseStamped goal_pose_stamped;
  goal_pose_stamped.header = header;
  if (status_.is_safe) goal_pose_stamped.pose = modified_goal_pose_;
  goal_pose_pub_->publish(goal_pose_stamped);

  // Visualize pull over areas
  if (parameters_.enable_goal_research) {
    MarkerArray marker_array;
    for (size_t i = 0; i < pull_over_areas_.size(); i++) {
      marker_array.markers.push_back(createParkingAreaMarker(
        pull_over_areas_.at(i).start_pose, pull_over_areas_.at(i).end_pose, i));
    }
    parking_area_pub_->publish(marker_array);
  }

  // Only for arc paths. Initialize data not to publish them when using other path.
  PoseStamped Cl, Cr, start_pose;
  PoseArray path_pose_array;
  Cl.header = header;
  Cr.header = header;
  start_pose.header = header;
  path_pose_array.header = header;
  if (
    (status_.path_type == PathType::ARC_FORWARD || status_.path_type == PathType::ARC_BACKWARD) &&
    status_.is_safe) {
    Cl = parallel_parking_planner_.getCl();
    Cr = parallel_parking_planner_.getCr();
    start_pose = parallel_parking_planner_.getStartPose();
    path_pose_array = parallel_parking_planner_.getPathPoseArray();
  } else if (status_.is_safe) {
    path_pose_array = util::convertToGeometryPoseArray(status_.path);
  }
  Cl_pub_->publish(Cl);
  Cr_pub_->publish(Cr);
  start_pose_pub_->publish(start_pose);
  path_pose_array_pub_->publish(path_pose_array);
}
}  // namespace behavior_path_planner<|MERGE_RESOLUTION|>--- conflicted
+++ resolved
@@ -523,16 +523,9 @@
     lanelet::ConstLanelets lanes;
     lanes.insert(lanes.end(), current_lanes.begin(), current_lanes.end());
     lanes.insert(lanes.end(), pull_over_lanes.begin(), pull_over_lanes.end());
-<<<<<<< HEAD
     shift_parking_path_.path.drivable_area = util::generateDrivableArea(
       lanes, common_parameters.drivable_area_resolution, common_parameters.vehicle_length,
       planner_data_);
-=======
-
-    const double resolution = common_parameters.drivable_area_resolution;
-    status_.pull_over_path.path.drivable_area = util::generateDrivableArea(
-      lanes, resolution, common_parameters.vehicle_length, planner_data_);
->>>>>>> 36a77c92
   }
   shift_parking_path_.path.header = planner_data_->route_handler->getRouteHeader();
   return found_safe_path;
@@ -695,14 +688,8 @@
 
     // select valid path
     valid_paths = pull_over_utils::selectValidPaths(
-<<<<<<< HEAD
-      pull_over_paths, current_lanes, check_lanes, route_handler->getOverallGraph(), current_pose,
-      route_handler->isInGoalRouteSection(current_lanes.back()), goal_pose);
-=======
       pull_over_paths, current_lanes, check_lanes, *route_handler->getOverallGraphPtr(),
-      current_pose, route_handler->isInGoalRouteSection(current_lanes.back()),
-      route_handler->getGoalPose());
->>>>>>> 36a77c92
+      current_pose, route_handler->isInGoalRouteSection(current_lanes.back()), goal_pose);
 
     if (valid_paths.empty()) {
       return std::make_pair(false, false);
