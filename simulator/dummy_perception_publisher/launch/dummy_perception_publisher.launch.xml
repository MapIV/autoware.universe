--- conflicted
+++ resolved
@@ -1,32 +1,14 @@
 <?xml version="1.0"?>
 <launch>
   <!-- dummy detection and sensor data -->
-<<<<<<< HEAD
-  <arg name="visible_range" default="300.0"/>
-  <arg name="real" default="true"/>
-  <arg name="use_object_recognition" default="true"/>
-=======
   <arg name="visible_range" default="300.0" />
   <arg name="real" default="true" />
   <arg name="use_object_recognition" default="true" />
->>>>>>> 36a77c92
 
   <group>
     <push-ros-namespace namespace="simulation"/>
     <group if="$(var real)">
       <node pkg="dummy_perception_publisher" exec="dummy_perception_publisher_node" name="dummy_perception_publisher" output="screen">
-<<<<<<< HEAD
-        <remap from="output/dynamic_object" to="/perception/object_recognition/detection/labeled_clusters"/>
-        <remap from="output/objects_pose" to="debug/object_pose"/>
-        <remap from="output/points_raw" to="/perception/obstacle_segmentation/pointcloud"/>
-        <remap from="input/object" to="dummy_perception_publisher/object_info"/>
-        <remap from="input/reset" to="input/reset"/>
-        <param name="visible_range" value="$(var visible_range)"/>
-        <param name="detection_successful_rate" value="0.999"/>
-        <param name="enable_ray_tracing" value="false"/>
-        <param name="use_object_recognition" value="$(var use_object_recognition)"/>
-        <param name="object_centric_pointcloud" value="false"/>
-=======
         <remap from="output/dynamic_object" to="/perception/object_recognition/detection/labeled_clusters" />
         <remap from="output/objects_pose" to="debug/object_pose" />
         <remap from="output/points_raw" to="/perception/obstacle_segmentation/pointcloud" />
@@ -36,7 +18,6 @@
         <param name="detection_successful_rate" value="0.999" />
         <param name="enable_ray_tracing" value="false" />
         <param name="use_object_recognition" value="$(var use_object_recognition)" />
->>>>>>> 36a77c92
       </node>
       <include file="$(find-pkg-share shape_estimation)/launch/shape_estimation.launch.xml">
         <arg name="input/objects" value="/perception/object_recognition/detection/labeled_clusters"/>
@@ -62,8 +43,6 @@
       <arg name="input" value="/perception/object_recognition/detection/objects_with_feature"/>
       <arg name="output" value="/perception/object_recognition/detection/objects"/>
     </include>
-<<<<<<< HEAD
-=======
 
   </group>
 
@@ -77,6 +56,5 @@
         <remap from="~/output/objects" to="/perception/object_recognition/objects" />
       </node>
     </group>
->>>>>>> 36a77c92
   </group>
 </launch>